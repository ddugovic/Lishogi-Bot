--- conflicted
+++ resolved
@@ -61,11 +61,7 @@
     def api_get(self, path, raise_for_status=True, timeout=2):
         logging.getLogger("backoff").setLevel(self.logging_level)
         url = urljoin(self.baseUrl, path)
-<<<<<<< HEAD
-        logger.info("GET %s", url)
-=======
         logger.debug("GET %s", url)
->>>>>>> 771a4eb4
         response = self.session.get(url, timeout=timeout)
         if rate_limit_check(response) or raise_for_status:
             response.raise_for_status()
@@ -82,11 +78,7 @@
     def api_post(self, path, data=None, raise_for_status=True, timeout=2):
         logging.getLogger("backoff").setLevel(self.logging_level)
         url = urljoin(self.baseUrl, path)
-<<<<<<< HEAD
-        logger.info("POST %s %s", url, data) if data else logger.info("POST %s", url)
-=======
         logger.debug("POST %s %s", url, data) if data else logger.debug("POST %s", url)
->>>>>>> 771a4eb4
         response = self.session.post(url, data=data, timeout=timeout)
         if rate_limit_check(response) or raise_for_status:
             response.raise_for_status()
@@ -111,20 +103,12 @@
 
     def get_event_stream(self):
         url = urljoin(self.baseUrl, ENDPOINTS["stream_event"])
-<<<<<<< HEAD
-        logger.info("GET %s", url)
-=======
         logger.debug("GET %s", url)
->>>>>>> 771a4eb4
         return requests.get(url, headers=self.header, stream=True)
 
     def get_game_stream(self, game_id):
         url = urljoin(self.baseUrl, ENDPOINTS["stream"].format(game_id))
-<<<<<<< HEAD
-        logger.info("GET %s", url)
-=======
         logger.debug("GET %s", url)
->>>>>>> 771a4eb4
         return requests.get(url, headers=self.header, stream=True)
 
     def accept_challenge(self, challenge_id):
